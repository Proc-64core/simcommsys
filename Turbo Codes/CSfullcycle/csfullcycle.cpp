--- conflicted
+++ resolved
@@ -27,28 +27,16 @@
       C<int> source(system->input_block_size());
       source.serialize(sin);
       std::cerr << ".";
-<<<<<<< HEAD
-      C<S> transmitted = system->encode(source);
-      std::cerr << ".";
-      C<S> received;
-      system->getchan()->transmit(transmitted, received);
-=======
       C<S> transmitted = system->encode_path(source);
       std::cerr << ".";
       C<S> received = system->transmit(transmitted);
->>>>>>> 8783a1fc
       std::cerr << ".";
       system->receive_path(received);
       std::cerr << ".";
       if(soft)
          {
-<<<<<<< HEAD
-         libcomm::codec_softout<double,C>& cdc =
-            dynamic_cast< libcomm::codec_softout<double,C>& >(*system->getcodec());
-=======
          libcomm::codec_softout<C>& cdc =
             dynamic_cast< libcomm::codec_softout<C>& >(*system->getcodec());
->>>>>>> 8783a1fc
          C< libbase::vector<double> > ptable;
          for(int i=0; i<system->getcodec()->num_iter(); i++)
             cdc.softdecode(ptable);
