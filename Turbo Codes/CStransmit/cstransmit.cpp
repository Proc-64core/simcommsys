#include "serializer_libcomm.h"
#include "commsys.h"
#include "timer.h"

#include <boost/program_options.hpp>
#include <iostream>

namespace cstransmit {

template <class S, template<class> class C>
void process(const std::string& fname, double p, std::istream& sin=std::cin, std::ostream& sout=std::cout)
   {
   // Communication system
   libcomm::commsys<S,C> *system = libcomm::loadfromfile< libcomm::commsys<S,C> >(fname);
   std::cerr << system->description() << "\n";
   // Set channel parameter
   system->getchan()->set_parameter(p);
   // Initialize system
   libbase::randgen r;
   r.seed(0);
   system->seedfrom(r);
   // Repeat until end of stream
   while(!sin.eof())
      {
      C<S> transmitted(system->output_block_size());
      transmitted.serialize(sin);
<<<<<<< HEAD
      C<S> received;
      system->getchan()->transmit(transmitted, received);
=======
      C<S> received = system->transmit(transmitted);
>>>>>>> 8783a1fc
      received.serialize(sout, '\n');
      libbase::eatwhite(sin);
      }
   }

/*!
   \brief   Communication Systems Transmitter
   \author  Johann Briffa

   \section svn Version Control
   - $Revision$
   - $Date$
   - $Author$

   \todo Add '-t' option as in csencode/decode
*/

int main(int argc, char *argv[])
   {
   libbase::timer tmain("Main timer");

   // Set up user parameters
   namespace po = boost::program_options;
   po::options_description desc("Allowed options");
   desc.add_options()
      ("help", "print this help message")
      ("system-file,i", po::value<std::string>(),
         "input file containing system description")
      ("type,t", po::value<std::string>()->default_value("bool"),
         "modulation symbol type")
      ("container,c", po::value<std::string>()->default_value("vector"),
         "input/output container type")
      ("parameter,p", po::value<double>(),
         "channel parameter")
      ;
   po::variables_map vm;
   po::store(po::parse_command_line(argc, argv, desc), vm);
   po::notify(vm);

   // Validate user parameters
   if(vm.count("help") || \
      vm.count("system-file")==0 || \
      vm.count("parameter")==0)
      {
      std::cerr << desc << "\n";
      return 1;
      }
   // Shorthand access for parameters
   const std::string container = vm["container"].as<std::string>();
   const std::string type = vm["type"].as<std::string>();
   const std::string filename = vm["system-file"].as<std::string>();
   const double parameter = vm["parameter"].as<double>();

   // Main process
   if(container == "vector")
      {
      using libbase::vector;
      using libbase::gf;
      using libcomm::sigspace;
      if(type == "bool")
         process<bool,vector>(filename, parameter);
      else if(type == "gf2")
         process< gf<1,0x3>,vector >(filename, parameter);
      else if(type == "gf4")
         process< gf<2,0x7>,vector >(filename, parameter);
      else if(type == "gf8")
         process< gf<3,0xB>,vector >(filename, parameter);
      else if(type == "gf16")
         process< gf<4,0x13>,vector >(filename, parameter);
      else if(type == "sigspace")
         process<sigspace,vector>(filename, parameter);
      else
         {
         std::cerr << "Unrecognized symbol type: " << type << "\n";
         return 1;
         }
      }
   else if(container == "matrix")
      {
      using libbase::matrix;
      using libbase::gf;
      using libcomm::sigspace;
      if(type == "bool")
         process<bool,matrix>(filename, parameter);
      else if(type == "gf2")
         process< gf<1,0x3>,matrix >(filename, parameter);
      else if(type == "gf4")
         process< gf<2,0x7>,matrix >(filename, parameter);
      else if(type == "gf8")
         process< gf<3,0xB>,matrix >(filename, parameter);
      else if(type == "gf16")
         process< gf<4,0x13>,matrix >(filename, parameter);
      else if(type == "sigspace")
         process<sigspace,matrix>(filename, parameter);
      else
         {
         std::cerr << "Unrecognized symbol type: " << type << "\n";
         return 1;
         }
      }
   else
      {
      std::cerr << "Unrecognized container type: " << container << "\n";
      return 1;
      }

   return 0;
   }

}; // end namespace

int main(int argc, char *argv[])
   {
   return cstransmit::main(argc, argv);
   }<|MERGE_RESOLUTION|>--- conflicted
+++ resolved
@@ -24,12 +24,7 @@
       {
       C<S> transmitted(system->output_block_size());
       transmitted.serialize(sin);
-<<<<<<< HEAD
-      C<S> received;
-      system->getchan()->transmit(transmitted, received);
-=======
       C<S> received = system->transmit(transmitted);
->>>>>>> 8783a1fc
       received.serialize(sout, '\n');
       libbase::eatwhite(sin);
       }
